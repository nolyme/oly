--- conflicted
+++ resolved
@@ -14,12 +14,7 @@
   "dependencies": {
     "@types/amqplib": "0.5.4",
     "amqplib": "0.5.1",
-<<<<<<< HEAD
-    "oly-json": "^0.14.2"
-=======
-    "cron": "1.2.1",
     "oly-json": "^0.14.3"
->>>>>>> f1e7c737
   },
   "devDependencies": {
     "oly": "^0.14.3"
